--- conflicted
+++ resolved
@@ -33,13 +33,8 @@
       logger.debug("firstByteIs0x30: " + firstByteIs0x30)
       //second byte must indicate the length of the remaining byte array
       val signatureSize = bytes(1).toLong
-<<<<<<< HEAD
-      logger.debug("Encoded Signature Size: " + signatureSize)
-      logger.debug("Actual Signature Size: " + bytes.slice(3,bytes.size).size)
-=======
       logger.debug("Encoded Sisgnature Size: " + signatureSize)
       logger.debug("Actual Signature Size: " + bytes.slice(2,bytes.size).size)
->>>>>>> 4ed839ee
       //checks to see if the signature length is the same as the signatureSize val
       val signatureLengthIsCorrect = signatureSize == bytes.slice(2,bytes.size).size
       logger.debug("Signature length is correct: " + signatureLengthIsCorrect)
