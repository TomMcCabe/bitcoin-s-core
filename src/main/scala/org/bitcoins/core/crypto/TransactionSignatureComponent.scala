package org.bitcoins.core.crypto

import org.bitcoins.core.currency.CurrencyUnit
import org.bitcoins.core.number.UInt32
import org.bitcoins.core.protocol.script._
import org.bitcoins.core.protocol.transaction.{BaseTransaction, Transaction, TransactionOutput, WitnessTransaction}
import org.bitcoins.core.script.flag.ScriptFlag

/**
 * Created by chris on 4/6/16.
 * Represents a transaction whose input is being checked against the spending conditions of the
 * scriptPubKey
 */
sealed trait TransactionSignatureComponent {

  /** The transaction being checked for the validity of signatures */
  def transaction : Transaction

  /** The index of the input whose script signature is being checked */
  def inputIndex : UInt32

  /** The script signature being checked */
  def scriptSignature = transaction.inputs(inputIndex.toInt).scriptSignature

  /** The scriptPubKey for which the input is being checked against */
  def scriptPubKey : ScriptPubKey

  /** The flags that are needed to verify if the signature is correct*/
  def flags : Seq[ScriptFlag]

  /** Represents the serialization algorithm used to verify/create signatures for Bitcoin */
  def sigVersion: SignatureVersion
}

/** The [[TransactionSignatureComponent]] used to evaluate the the original Satoshi transaction digest algorithm */
sealed trait BaseTransactionSignatureComponent extends TransactionSignatureComponent {
  override def sigVersion = SigVersionBase
}

/** The [[TransactionSignatureComponent]] used to represent all the components necessarily for BIP143
  * [[https://github.com/bitcoin/bips/blob/master/bip-0143.mediawiki]]
  */
sealed trait WitnessV0TransactionSignatureComponent extends TransactionSignatureComponent {

  def witness: ScriptWitness = transaction match {
    case wtx: WitnessTransaction => wtx.witness.witnesses(inputIndex.toInt)
    case btx: BaseTransaction => EmptyScriptWitness
  }

  /** The amount of [[CurrencyUnit]] this input is spending */
  def amount: CurrencyUnit

<<<<<<< HEAD
=======
  /** The digest algorithm used to serialized/hash a transaction for signature creation/verification */
  override def sigVersion: SignatureVersion = SigVersionWitnessV0
>>>>>>> fa1a9d82
}

object TransactionSignatureComponent {

  private case class BaseTransactionSignatureComponentImpl(transaction : Transaction, inputIndex : UInt32,
                                                       scriptPubKey : ScriptPubKey, flags : Seq[ScriptFlag]) extends BaseTransactionSignatureComponent


  def apply(transaction : Transaction, inputIndex : UInt32, scriptPubKey : ScriptPubKey,
            flags : Seq[ScriptFlag], amount: CurrencyUnit, signatureVersion: SignatureVersion) : TransactionSignatureComponent = {
    signatureVersion match {
      case SigVersionBase =>
        TransactionSignatureComponent(transaction,inputIndex,scriptPubKey,flags)
      case SigVersionWitnessV0 =>
        WitnessV0TransactionSignatureComponent(transaction,inputIndex,scriptPubKey,flags,amount,signatureVersion)
    }

  }

  def apply(transaction : Transaction, inputIndex : UInt32,
            scriptPubKey : ScriptPubKey, flags : Seq[ScriptFlag]): BaseTransactionSignatureComponent = {
    BaseTransactionSignatureComponentImpl(transaction,inputIndex,scriptPubKey,flags)
  }

  /** This factory method is used for changing the scriptPubKey inside of a txSignatureComponent */
  def apply(oldTxSignatureComponent : TransactionSignatureComponent, scriptPubKey : ScriptPubKey) : TransactionSignatureComponent = oldTxSignatureComponent match {
    case base: BaseTransactionSignatureComponent =>
    TransactionSignatureComponent(base.transaction,
      base.inputIndex,scriptPubKey, base.flags)
    case w: WitnessV0TransactionSignatureComponent =>
      TransactionSignatureComponent(w.transaction,w.inputIndex,scriptPubKey,w.flags,w.amount,w.sigVersion)
  }
}

object WitnessV0TransactionSignatureComponent {
  private case class WitnessV0TransactionSignatureComponentImpl(transaction : Transaction, inputIndex : UInt32,
                                                                scriptPubKey : ScriptPubKey, flags : Seq[ScriptFlag],
                                                                amount: CurrencyUnit, sigVersion: SignatureVersion) extends WitnessV0TransactionSignatureComponent

<<<<<<< HEAD

  def apply(transaction : Transaction, inputIndex : UInt32, scriptPubKey : ScriptPubKey,
            flags : Seq[ScriptFlag], amount: CurrencyUnit, sigVersion: SignatureVersion) : WitnessV0TransactionSignatureComponent = {
    WitnessV0TransactionSignatureComponentImpl(transaction,inputIndex, scriptPubKey, flags, amount,sigVersion)
=======
  def apply(transaction : WitnessTransaction, inputIndex : UInt32, scriptPubKey : ScriptPubKey,
            flags : Seq[ScriptFlag], amount: CurrencyUnit) : WitnessV0TransactionSignatureComponent = {
    WitnessV0TransactionSignatureComponentImpl(transaction,inputIndex, scriptPubKey, flags, amount)
>>>>>>> fa1a9d82
  }

  /** Note: The output passed here is the output we are spending,
    * we use the [[CurrencyUnit]] and [[ScriptPubKey]] in that output for signing */
  def apply(transaction : Transaction, inputIndex : UInt32, output : TransactionOutput,
            flags : Seq[ScriptFlag], sigVersion: SignatureVersion): WitnessV0TransactionSignatureComponent = {
    WitnessV0TransactionSignatureComponent(transaction,inputIndex,output.scriptPubKey,flags,output.value, sigVersion)
  }
}<|MERGE_RESOLUTION|>--- conflicted
+++ resolved
@@ -50,11 +50,6 @@
   /** The amount of [[CurrencyUnit]] this input is spending */
   def amount: CurrencyUnit
 
-<<<<<<< HEAD
-=======
-  /** The digest algorithm used to serialized/hash a transaction for signature creation/verification */
-  override def sigVersion: SignatureVersion = SigVersionWitnessV0
->>>>>>> fa1a9d82
 }
 
 object TransactionSignatureComponent {
@@ -94,16 +89,9 @@
                                                                 scriptPubKey : ScriptPubKey, flags : Seq[ScriptFlag],
                                                                 amount: CurrencyUnit, sigVersion: SignatureVersion) extends WitnessV0TransactionSignatureComponent
 
-<<<<<<< HEAD
-
   def apply(transaction : Transaction, inputIndex : UInt32, scriptPubKey : ScriptPubKey,
             flags : Seq[ScriptFlag], amount: CurrencyUnit, sigVersion: SignatureVersion) : WitnessV0TransactionSignatureComponent = {
     WitnessV0TransactionSignatureComponentImpl(transaction,inputIndex, scriptPubKey, flags, amount,sigVersion)
-=======
-  def apply(transaction : WitnessTransaction, inputIndex : UInt32, scriptPubKey : ScriptPubKey,
-            flags : Seq[ScriptFlag], amount: CurrencyUnit) : WitnessV0TransactionSignatureComponent = {
-    WitnessV0TransactionSignatureComponentImpl(transaction,inputIndex, scriptPubKey, flags, amount)
->>>>>>> fa1a9d82
   }
 
   /** Note: The output passed here is the output we are spending,
